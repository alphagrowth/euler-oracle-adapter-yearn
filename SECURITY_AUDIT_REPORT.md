--- conflicted
+++ resolved
@@ -1,11 +1,7 @@
 # Security Audit Report: Yearn Vault Oracle Adapter
 
 **Audit Date**: October 31, 2025
-<<<<<<< HEAD
-**Auditor**: SerenAI & Taariq Lewis (https://serendb.com)
-=======
 **Auditor**: SerenAI & Taariq Lewis
->>>>>>> bc54b577
 **Codebase**: Yearn Vault Oracle Adapter for USD-Pegged Assets
 **Commit**: e5472d0
 **Solidity Version**: 0.8.30
