--- conflicted
+++ resolved
@@ -44,7 +44,6 @@
     }
 }
 
-<<<<<<< HEAD
 contract MockBrokenDecimals {
     function decimals() external pure returns (uint8) {
         revert("Not implemented");
@@ -112,7 +111,9 @@
 
     function symbol() external pure returns (string memory) {
         return "nTEST";
-=======
+    }
+}
+
 contract MaliciousHugeSymbol {
     function decimals() external pure returns (uint8) {
         return 18;
@@ -155,7 +156,6 @@
 
     function symbol() external pure returns (string memory) {
         revert("Symbol not implemented");
->>>>>>> d1ed4e29
     }
 }
 
@@ -200,7 +200,6 @@
         new YearnVaultOracle(address(vault), address(asset), address(0));
     }
 
-<<<<<<< HEAD
     function test_Constructor_RevertBrokenDecimals() public {
         MockBrokenDecimals broken = new MockBrokenDecimals();
         vm.expectRevert(abi.encodeWithSelector(Errors.PriceOracle_DecimalsNotSupported.selector, address(broken)));
@@ -274,7 +273,8 @@
         // Should revert when cannot verify asset
         vm.expectRevert(Errors.PriceOracle_CannotVerifyAsset.selector);
         new YearnVaultOracle(address(vaultNoAsset), address(asset), USD);
-=======
+    }
+
     function test_Constructor_MaliciousHugeSymbol() public {
         // Create malicious vault that returns 1MB of data for symbol()
         MaliciousHugeSymbol malicious = new MaliciousHugeSymbol();
@@ -306,7 +306,6 @@
 
         // Verify it used the default symbol
         assertEq(newOracle.name(), "YearnVaultOracle VAULT/USD");
->>>>>>> d1ed4e29
     }
 
     function test_GetQuote_VaultToUSD() public {
