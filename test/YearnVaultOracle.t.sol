// SPDX-License-Identifier: GPL-2.0-or-later
pragma solidity ^0.8.30;

import { Test, console2 } from "forge-std/Test.sol";
import { YearnVaultOracle } from "../src/YearnVaultOracle.sol";
import { IYearnVault } from "../src/interfaces/IYearnVault.sol";
import { IPriceOracle } from "../src/interfaces/IPriceOracle.sol";
import { Errors } from "../src/utils/Errors.sol";

contract MockYearnVault is IYearnVault {
    uint256 public pricePerShare;
    uint8 public decimals;
    address public underlyingAsset;

    constructor(uint256 _pricePerShare, uint8 _decimals) {
        pricePerShare = _pricePerShare;
        decimals = _decimals;
    }

    function setPricePerShare(uint256 _pricePerShare) external {
        pricePerShare = _pricePerShare;
    }

    function setUnderlyingAsset(address _asset) external {
        underlyingAsset = _asset;
    }

    function token() external view returns (address) {
        return underlyingAsset;
    }

    function symbol() external pure returns (string memory) {
        return "yTEST";
    }
}

// MockAssetOracle removed - no longer needed for direct pricing oracle

contract MockToken {
    uint8 public decimals;

    constructor(uint8 _decimals) {
        decimals = _decimals;
    }
}

<<<<<<< HEAD
contract MockBrokenDecimals {
    function decimals() external pure returns (uint8) {
        revert("Not implemented");
    }
    function pricePerShare() external pure returns (uint256) {
        return 1e18;
    }
    function symbol() external pure returns (string memory) {
        return "BROKEN";
    }
}

contract MockZeroDecimals is IYearnVault {
    function decimals() external pure returns (uint8) {
        return 0;
    }
    function pricePerShare() external pure returns (uint256) {
        return 1e18;
    }
    function symbol() external pure returns (string memory) {
        return "ZERO";
    }
}

contract MockExcessiveDecimals is IYearnVault {
    function decimals() external pure returns (uint8) {
        return 78; // Above max of 77
    }
    function pricePerShare() external pure returns (uint256) {
        return 1e18;
    }
    function symbol() external pure returns (string memory) {
        return "EXCESSIVE";
=======
contract MockERC4626Vault {
    uint256 public pricePerShare;
    uint8 public decimals;
    address public underlyingAsset;

    constructor(uint256 _pricePerShare, uint8 _decimals, address _asset) {
        pricePerShare = _pricePerShare;
        decimals = _decimals;
        underlyingAsset = _asset;
    }

    function asset() external view returns (address) {
        return underlyingAsset;
    }

    function symbol() external pure returns (string memory) {
        return "vTEST";
    }
}

contract MockVaultNoAssetMethod {
    uint256 public pricePerShare;
    uint8 public decimals;

    constructor(uint256 _pricePerShare, uint8 _decimals) {
        pricePerShare = _pricePerShare;
        decimals = _decimals;
    }

    function symbol() external pure returns (string memory) {
        return "nTEST";
>>>>>>> dc0a11cf
    }
}

contract YearnVaultOracleTest is Test {
    YearnVaultOracle public oracle;
    MockYearnVault public vault;
    MockToken public asset;

    address constant MOCK_ASSET = address(0x1111);
    address constant USD = 0x0000000000000000000000000000000000000348;

    function setUp() public {
        // Deploy mock contracts
        vault = new MockYearnVault(1e18, 18); // 1:1 initial price, 18 decimals
        asset = new MockToken(18); // 18 decimals for asset

        // Set vault's underlying asset to match
        vault.setUnderlyingAsset(address(asset));

        // Deploy the oracle using the actual asset contract address
        oracle = new YearnVaultOracle(address(vault), address(asset), USD);
    }

    function test_Constructor() public view {
        assertEq(oracle.vault(), address(vault));
        assertEq(oracle.asset(), address(asset));
        assertEq(oracle.usd(), USD);
        assertEq(oracle.name(), "YearnVaultOracle yTEST/USD");
    }

    function test_Constructor_RevertZeroAddress() public {
        // Test zero vault
        vm.expectRevert(Errors.PriceOracle_InvalidConfiguration.selector);
        new YearnVaultOracle(address(0), address(asset), USD);

        // Test zero asset
        vm.expectRevert(Errors.PriceOracle_InvalidConfiguration.selector);
        new YearnVaultOracle(address(vault), address(0), USD);

        // Test zero USD
        vm.expectRevert(Errors.PriceOracle_InvalidConfiguration.selector);
        new YearnVaultOracle(address(vault), address(asset), address(0));
    }

<<<<<<< HEAD
    function test_Constructor_RevertBrokenDecimals() public {
        MockBrokenDecimals broken = new MockBrokenDecimals();
        vm.expectRevert(abi.encodeWithSelector(Errors.PriceOracle_DecimalsNotSupported.selector, address(broken)));
        new YearnVaultOracle(address(broken), address(asset), USD);
    }

    function test_Constructor_RevertZeroDecimals() public {
        MockZeroDecimals zeroDecimals = new MockZeroDecimals();
        vm.expectRevert(
            abi.encodeWithSelector(Errors.PriceOracle_DecimalsNotSupported.selector, address(zeroDecimals))
        );
        new YearnVaultOracle(address(zeroDecimals), address(asset), USD);
    }

    function test_Constructor_RevertExcessiveDecimals() public {
        MockExcessiveDecimals excessiveDecimals = new MockExcessiveDecimals();
        vm.expectRevert(
            abi.encodeWithSelector(Errors.PriceOracle_DecimalsNotSupported.selector, address(excessiveDecimals))
        );
        new YearnVaultOracle(address(excessiveDecimals), address(asset), USD);
    }

    function test_Constructor_RevertAssetBrokenDecimals() public {
        MockBrokenDecimals brokenAsset = new MockBrokenDecimals();
        vm.expectRevert(
            abi.encodeWithSelector(Errors.PriceOracle_DecimalsNotSupported.selector, address(brokenAsset))
        );
        new YearnVaultOracle(address(vault), address(brokenAsset), USD);
=======
    function test_Constructor_RevertVaultAssetMismatch() public {
        // Create a vault with correct asset set
        MockYearnVault vaultWithAsset = new MockYearnVault(1e18, 18);
        vaultWithAsset.setUnderlyingAsset(address(asset));

        // Create a different asset
        MockToken wrongAsset = new MockToken(18);

        // Should revert when provided asset doesn't match vault's asset
        vm.expectRevert(
            abi.encodeWithSelector(Errors.PriceOracle_VaultAssetMismatch.selector, address(asset), address(wrongAsset))
        );
        new YearnVaultOracle(address(vaultWithAsset), address(wrongAsset), USD);
    }

    function test_Constructor_ERC4626VaultSuccess() public {
        // Create ERC4626-style vault with matching asset
        MockERC4626Vault erc4626Vault = new MockERC4626Vault(1e18, 18, address(asset));

        // Should succeed when asset matches
        YearnVaultOracle newOracle = new YearnVaultOracle(address(erc4626Vault), address(asset), USD);
        assertEq(newOracle.vault(), address(erc4626Vault));
        assertEq(newOracle.asset(), address(asset));
    }

    function test_Constructor_ERC4626VaultMismatch() public {
        MockToken wrongAsset = new MockToken(18);
        MockERC4626Vault erc4626Vault = new MockERC4626Vault(1e18, 18, address(asset));

        // Should revert when asset doesn't match
        vm.expectRevert(
            abi.encodeWithSelector(Errors.PriceOracle_VaultAssetMismatch.selector, address(asset), address(wrongAsset))
        );
        new YearnVaultOracle(address(erc4626Vault), address(wrongAsset), USD);
    }

    function test_Constructor_RevertCannotVerifyAsset() public {
        // Create vault without token() or asset() methods
        MockVaultNoAssetMethod vaultNoAsset = new MockVaultNoAssetMethod(1e18, 18);

        // Should revert when cannot verify asset
        vm.expectRevert(Errors.PriceOracle_CannotVerifyAsset.selector);
        new YearnVaultOracle(address(vaultNoAsset), address(asset), USD);
>>>>>>> dc0a11cf
    }

    function test_GetQuote_VaultToUSD() public {
        // Set pricePerShare to 1.5 (1 vault = 1.5 asset)
        // Since asset is 1:1 with USD, 1 vault = 1.5 USD
        vault.setPricePerShare(1.5e18);

        // 10 vault tokens should equal 15 USD (10 * 1.5)
        uint256 result = oracle.getQuote(10e18, address(vault), USD);
        assertEq(result, 15e18);
    }

    function test_GetQuote_USDToVault() public {
        // Set pricePerShare to 1.5 (1 vault = 1.5 asset)
        // Since asset is 1:1 with USD, 1 vault = 1.5 USD
        vault.setPricePerShare(1.5e18);

        // 15 USD should equal 10 vault tokens (15 / 1.5)
        uint256 result = oracle.getQuote(15e18, USD, address(vault));
        assertEq(result, 10e18);
    }

    function test_GetQuote_RevertUnsupportedPair() public {
        address randomToken = address(0x1234);

        vm.expectRevert(abi.encodeWithSelector(Errors.PriceOracle_NotSupported.selector, randomToken, USD));
        oracle.getQuote(1e18, randomToken, USD);

        vm.expectRevert(abi.encodeWithSelector(Errors.PriceOracle_NotSupported.selector, address(vault), randomToken));
        oracle.getQuote(1e18, address(vault), randomToken);
    }

    function test_GetQuote_RevertZeroPricePerShare() public {
        vault.setPricePerShare(0);

        vm.expectRevert(Errors.PriceOracle_InvalidAnswer.selector);
        oracle.getQuote(1e18, address(vault), USD);
    }

    function test_GetQuotes_NoSpread() public {
        vault.setPricePerShare(1.5e18);

        // Test vault to USD
        (uint256 bidOut, uint256 askOut) = oracle.getQuotes(10e18, address(vault), USD);
        assertEq(bidOut, 15e18); // 10 * 1.5
        assertEq(askOut, 15e18); // Same as bid (no spread)
        assertEq(bidOut, askOut); // Verify no spread

        // Test USD to vault
        (bidOut, askOut) = oracle.getQuotes(15e18, USD, address(vault));
        assertEq(bidOut, 10e18); // 15 / 1.5
        assertEq(askOut, 10e18); // Same as bid (no spread)
    }

    function test_GetQuotes_RevertZeroPricePerShare() public {
        vault.setPricePerShare(0);

        vm.expectRevert(Errors.PriceOracle_InvalidAnswer.selector);
        oracle.getQuotes(1e18, address(vault), USD);
    }

    function test_GetQuotes_ConsistentWithGetQuote() public {
        vault.setPricePerShare(1.234e18);

        uint256 amount = 50e18;

        // Get single quote
        uint256 singleQuote = oracle.getQuote(amount, address(vault), USD);

        // Get quotes (bid/ask)
        (uint256 bid, uint256 ask) = oracle.getQuotes(amount, address(vault), USD);

        // Should all be equal
        assertEq(bid, singleQuote);
        assertEq(ask, singleQuote);
    }

    function testFuzz_GetQuote_VaultToUSD(uint256 amount, uint256 pricePerShare) public {
        // Bound inputs to reasonable ranges
        amount = bound(amount, 1, 1e30);
        pricePerShare = bound(pricePerShare, 1e10, 1e27); // 0.00000001 to 1 billion

        vault.setPricePerShare(pricePerShare);

        uint256 result = oracle.getQuote(amount, address(vault), USD);

        // Calculate expected result (direct conversion, asset = USD)
        uint256 expected = (amount * pricePerShare) / 1e18;

        // Allow for small rounding differences
        assertApproxEqRel(result, expected, 1e10); // 0.000001% tolerance
    }

    function testFuzz_GetQuote_Bidirectional(uint256 amount) public {
        // Bound input to reasonable range
        amount = bound(amount, 1e18, 1e27);

        // Set some non-trivial price
        vault.setPricePerShare(1.234e18);

        // Convert vault to USD
        uint256 usdAmount = oracle.getQuote(amount, address(vault), USD);

        // Convert back to vault
        uint256 vaultAmount = oracle.getQuote(usdAmount, USD, address(vault));

        // Should get back approximately the same amount (allowing for rounding)
        assertApproxEqRel(vaultAmount, amount, 1e12); // 0.0001% tolerance
    }
}

contract YearnVaultOracleDecimalsTest is Test {
    YearnVaultOracle public oracle;

    address constant MOCK_ASSET = address(0x1111);
    address constant USD = 0x0000000000000000000000000000000000000348;

    function test_DifferentDecimals_6DecimalVault() public {
        // Create vault with 6 decimals (like USDC)
        MockYearnVault vault6 = new MockYearnVault(1e6, 6); // 1:1 price, 6 decimals
        MockToken asset6 = new MockToken(6);

        // Set vault's underlying asset
        vault6.setUnderlyingAsset(address(asset6));

        oracle = new YearnVaultOracle(address(vault6), address(asset6), USD);

        // Set price per share
        vault6.setPricePerShare(1.5e6); // 1.5 in 6 decimals

        // 10 vault tokens (10e6) should equal 15 USD (15e18)
        // Since asset is 1:1 with USD
        uint256 result = oracle.getQuote(10e6, address(vault6), USD);
        assertEq(result, 15e18);
    }

    function test_DifferentDecimals_8DecimalVault() public {
        // Create vault with 8 decimals (like WBTC)
        MockYearnVault vault8 = new MockYearnVault(1e8, 8);
        MockToken asset8 = new MockToken(8);

        // Set vault's underlying asset
        vault8.setUnderlyingAsset(address(asset8));

        oracle = new YearnVaultOracle(address(vault8), address(asset8), USD);

        // Set price per share
        vault8.setPricePerShare(2e8); // 2.0 in 8 decimals

        // 1 vault token (1e8) should equal 2 USD
        // Since asset is 1:1 with USD
        uint256 result = oracle.getQuote(1e8, address(vault8), USD);
        assertEq(result, 2e18);
    }
}<|MERGE_RESOLUTION|>--- conflicted
+++ resolved
@@ -44,7 +44,6 @@
     }
 }
 
-<<<<<<< HEAD
 contract MockBrokenDecimals {
     function decimals() external pure returns (uint8) {
         revert("Not implemented");
@@ -78,7 +77,9 @@
     }
     function symbol() external pure returns (string memory) {
         return "EXCESSIVE";
-=======
+    }
+}
+
 contract MockERC4626Vault {
     uint256 public pricePerShare;
     uint8 public decimals;
@@ -110,7 +111,6 @@
 
     function symbol() external pure returns (string memory) {
         return "nTEST";
->>>>>>> dc0a11cf
     }
 }
 
@@ -155,7 +155,6 @@
         new YearnVaultOracle(address(vault), address(asset), address(0));
     }
 
-<<<<<<< HEAD
     function test_Constructor_RevertBrokenDecimals() public {
         MockBrokenDecimals broken = new MockBrokenDecimals();
         vm.expectRevert(abi.encodeWithSelector(Errors.PriceOracle_DecimalsNotSupported.selector, address(broken)));
@@ -184,7 +183,8 @@
             abi.encodeWithSelector(Errors.PriceOracle_DecimalsNotSupported.selector, address(brokenAsset))
         );
         new YearnVaultOracle(address(vault), address(brokenAsset), USD);
-=======
+    }
+
     function test_Constructor_RevertVaultAssetMismatch() public {
         // Create a vault with correct asset set
         MockYearnVault vaultWithAsset = new MockYearnVault(1e18, 18);
@@ -228,7 +228,6 @@
         // Should revert when cannot verify asset
         vm.expectRevert(Errors.PriceOracle_CannotVerifyAsset.selector);
         new YearnVaultOracle(address(vaultNoAsset), address(asset), USD);
->>>>>>> dc0a11cf
     }
 
     function test_GetQuote_VaultToUSD() public {
